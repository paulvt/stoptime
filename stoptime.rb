#!/usr/bin/env camping
# encoding: UTF-8
#
# stoptime.rb - The Stop… Camping Time! time registration and invoicing application.
#
# Stop… Camping Time! is Copyright © 2011 Paul van Tilburg <paul@luon.net>
#
# This program is free software; you can redistribute it and/or modify it
# under the terms of the GNU General Public License as published by the
# Free Software Foundation; either version 2 of the License, or (at your
# option) any later version.

require "action_view"
require "active_support"
require "camping"
require "camping/mab"
require "camping/ar"
require "pathname"
require "sass/plugin/rack"

Camping.goes :StopTime

unless defined? PUBLIC_DIR
  # The directory with public data.
  PUBLIC_DIR = Pathname.new(__FILE__).dirname.expand_path + "public"
  # The directory with template data.
  TEMPLATE_DIR = Pathname.new(__FILE__).dirname.expand_path + "templates"

  # Set up the locales.
  I18n.load_path += Dir[ File.join('locale', '*.yml') ]

  # Set up SASS.
  Sass::Plugin.options[:template_location] = "templates/sass"

  # Set the default encodings.
  if RUBY_VERSION =~ /^1\.9/
    Encoding.default_external = Encoding::UTF_8
    Encoding.default_internal = Encoding::UTF_8
  end

  # Set the default date(/time) format.
  Time::DATE_FORMATS.merge!(
    :default => "%Y-%m-%d %H:%M",
    :month_and_year => "%B %Y",
    :date_only => "%Y-%m-%d",
    :time_only => "%H:%M",
    :day_code => "%Y%m%d")
  Date::DATE_FORMATS.merge!(
    :default => "%Y-%m-%d",
    :month_and_year => "%B %Y")
end

# = The main application module
module StopTime

  # The parsed configuration (Hash).
  attr_reader :config

  # Override controller call handler so that the configuration is available
  # for all controllers and views.
  def service(*a)
    @config = StopTime::Models::Config.instance
    @format = @request.path_info[/.([^.]+)/, 1];
    @headers["Content-Type"] = "text/html; charset=utf-8"
    super(*a)
  end

  # Trap the HUP signal and reload the configuration.
  Signal.trap("HUP") do
    $stderr.puts "I: caught signal HUP, reloading config"
    Models::Config.instance.reload
  end

  # Add support for PUT and DELETE.
  use Rack::MethodOverride

  # Enable SASS CSS generation from templates/sass.
  use Sass::Plugin::Rack

  # Create/migrate the database when needed.
  def self.create
    StopTime::Models.create_schema
  end

end

# = The Stop… Camping Time! Markaby extensions
module StopTime::Mab

  SUPPORTED = [:get, :post]

  def mab_done(tag)
    attrs = tag._attributes

    # Fix up URLs (normally done by Camping::Mab::mab_done
    [:href, :action, :src].map { |a| attrs[a] &&= self/attrs[a] }

    # Transform underscores into dashs in class names
    if attrs.has_key?(:class) and attrs[:class].present?
      attrs[:class] = attrs[:class].gsub('_', '-')
    end

    # The followin method processing is only for form tags.
    return super unless tag._name == :form

    meth = attrs[:method]
    attrs[:method] = 'post' if override = !SUPPORTED.include?(meth)
    # Inject a hidden input element with the proper method to the tag block
    # if the form method is unsupported.
    tag._block do |orig_blk|
      input :type => 'hidden', :name => '_method', :value => meth
      orig_blk.call
    end if override

    return super
  end

  include Mab::Indentation

end

# = The Stop… Camping Time! models
module StopTime::Models

  # The configuration model class
  #
  # This class contains the configuration overlaying overridden options for
  # subdirectories such that for each directory the specific configuration
  # can be found.
  class Config

    # There should only be a single configuration object (for reloading).
    include Singleton

    # The default configuation file. (FIXME: shouldn't be hardcoded!)
    ConfigFile = File.dirname(__FILE__) + "/config.yaml"

    # The default configuration. Note that the configuration of the root
    # will be merged with this configuration.
    DefaultConfig = { "invoice_id" => "%Y%N",
                      "hourly_rate" => 20.0,
                      "vat_rate"    => 21.0 }

    # Creates a new configuration object and loads the configuation.
    # by reading the file @config.yaml@ on disk, parsing it, and
    # performing a merge with the default config (DefaultConfig).
    def initialize
      @config = DefaultConfig.dup
      cfg = nil
      # Read and parse the configuration.
      begin
        File.open(ConfigFile, "r") { |file| cfg = YAML.load(file) }
      rescue => e
        $stderr.puts "E: couldn't read configuration file: #{e}"
      end
      # Merge the loaded config with the default config (if it's a Hash)
      case cfg
      when Hash
        @config.merge! cfg if cfg
      when nil, false
        # It's ok, it is empty.
      else
        $stderr.puts "W: wrong format detected in configuration file!"
      end
    end

    # Reloads the configuration file.
    def reload
      load
    end

    # Give access to the configuration.
    def [](attr)
      @config[attr]
    end

  end # class StopTime::Models::Config

  # == The customer class
  #
  # This class represents a customer that has projects/tasks
  # for which invoices need to be generated.
  #
  # === Attributes
  #
  # [id] unique identification number (Fixnum)
  # [name] official (long) name (String)
  # [short_name] abbreviated name (String)
  # [financial_contact] name of the financial contact person/department (String)
  # [address_street] street part of the address (String)
  # [address_postal_code] zip/postal code part of the address (String)
  # [address_city] city part of the postal code (String)
  # [email] email address (String)
  # [phone] phone number (String)
  # [hourly_rate] default hourly rate (Float)
  # [created_at] time of creation (Time)
  # [updated_at] time of last update (Time)
  #
  # === Attributes by association
  #
  # [invoices] list of invoices (Array of Invoice)
  # [tasks] list of tasks (Array of Task)
  # [time_entries] list of time entries (Array of TimeEntry)
  class Customer < Base
    has_many :tasks
    has_many :invoices
    has_many :time_entries, :through => :tasks

    # Returns the short name if set, otherwise the full name.
    def shortest_name
      short_name.present? ? short_name : name
    end

    # Returns a list of tasks that have not been billed via in invoice.
    def unbilled_tasks
      tasks.all(:conditions => ["invoice_id IS NULL"], :order => "name ASC")
    end
  end

  # == The task class
  #
  # This class represents a task (or project) of a customer on which time can
  # be registered.
  # There are two types of classes:  with an hourly and with a fixed cost.
  #
  # === Attributes
  #
  # [id] unique identification number (Fixnum)
  # [name] description (String)
  # [fixed_cost] fixed cost of the task (Float)
  # [hourly_rate] hourly rate for the task (Float)
  # [vat_rate] VAT rate at time of billing (Float)
  # [invoice_comment] extra comment for the invoice (String)
  # [created_at] time of creation (Time)
  # [updated_at] time of last update (Time)
  #
  # === Attributes by association
  #
  # [customer] associated customer (Customer)
  # [invoice] associated invoice if the task is billed (Invoice)
  # [time_entries] list of registered time entries (Array of TimeEntry)
  class Task < Base
    has_many :time_entries
    belongs_to :customer
    belongs_to :invoice

    # Determines whether the task has a fixed cost.
    # When +false+ is returned, one can assume the task has an hourly rate.
    def fixed_cost?
      not self.fixed_cost.blank?
    end

    # Returns the type of the task, this is a String valued either
    # "+fixed_cost+" or "+hourly_rate+".
    def type
      fixed_cost? ? "fixed_cost" : "hourly_rate"
    end

    # Returns a list of time entries that should be (and are not yet)
    # billed.
    def billable_time_entries
      time_entries.all(:conditions => ["bill = 't'"], :order => "start ASC")
    end

    # Returns the bill period of the task by means of an Array containing
    # the first and last Time object found for registered time on this
    # task.
    # If no time is registered, the last time the task has been updated
    # is returned.
    def bill_period
      bte = billable_time_entries
      if bte.empty?
        # FIXME: better defaults?
        [updated_at, updated_at]
      else
        [bte.first.start, bte.last.end]
      end
    end

    # Returns whether the task is billed, i.e. included in an invoice.
    def billed?
      not invoice.nil?
    end

    # Returns a time and cost summary of the registered time on the task
    # by means of Array of four values.
    # In case of a fixed cost task, the first value is the total of time
    # (in hours), the third value is the fixed cost, and the fourth value
    # is the VAT.
    # In case of a task with an hourly rate, the first value is
    # the total of time (in hours), the second value is the hourly rate,
    # the third value is the total amount (time times rate), and the fourth
    # value is the VAT.
    def summary
      case type
      when "fixed_cost"
        total = time_entries.inject(0.0) { |summ, te| summ + te.hours_total }
        [total, nil, fixed_cost, fixed_cost * (vat_rate/100.0)]
      when "hourly_rate"
        time_entries.inject([0.0, hourly_rate, 0.0, 0.0]) do |summ, te|
          total_cost = te.hours_total * hourly_rate
          summ[0] += te.hours_total
          summ[2] += total_cost
          summ[3] += total_cost * (vat_rate/100.0)
          summ
        end
      end
    end

    # Returns an invoice comment if the task is billed and if it is
    # set, otherwise the name.
    def comment_or_name
      if billed? and self.invoice_comment.present?
        self.invoice_comment
      else
        self.name
      end
    end
  end

  # == The time entry class
  #
  # This class represents an amount of time that is registered on a certain
  # task.
  #
  # === Attributes
  #
  # [id] unique identification number (Fixnum)
  # [date] date of the entry (Time)
  # [start] start time of the entry (Time)
  # [end] finish time of the entry (Time)
  # [bill] flag whether to bill or not (FalseClass/TrueClass)
  # [comment] additional comment (String)
  # [created_at] time of creation (Time)
  # [updated_at] time of last update (Time)
  #
  # === Attributes by association
  #
  # [task] task the entry registers time for (Task)
  # [customer] associated customer (Customer)
  class TimeEntry < Base
    belongs_to :task
    has_one :customer, :through => :task

    # Returns the total amount of time, the duration, in hours.
    def hours_total
      (self.end - self.start) / 1.hour
    end
  end

  # == The invoice class
  #
  # This class represents an invoice for a customer that contains billed
  # tasks and through the tasks registered time.
  #
  # === Attributes
  #
  # [id] unique identification number (Fixnum)
  # [number] invoice number (Fixnum)
  # [paid] flag whether the invoice has been paid (TrueClass/FalseClass)
  # [created_at] time of creation (Time)
  # [updated_at] time of last update (Time)
  #
  # === Attributes by association
  #
  # [company_info] associated company info (CompanyInfo)
  # [customer] associated customer (Customer)
  # [tasks] billed tasks by the invoice (Array of Task)
  # [time_entries] billed time entries (Array of TimeEntry)
  class Invoice < Base
    has_many :tasks
    has_many :time_entries, :through => :tasks
    belongs_to :customer
    belongs_to :company_info

    # Returns a time and cost summary of the contained tasks (Hash of
    # Task to Array).
    # See also Task#summary for the specification of the array.
    def summary
      summ = {}
      tasks.each { |task| summ[task] = task.summary }
      return summ
    end

    # Returns a total per VAT rate of the contained tasks (Hash of Float to
    # Fixnum).
    def vat_summary
      vatsumm = Hash.new(0.0)
      summary.each do |task, summ|
        vatsumm[task.vat_rate] += summ[3]
      end
      return vatsumm
    end

    # Returns the invoice period based on the contained tasks (Array of Time).
    # See also Task#bill_period.
    def period
      # FIXME: maybe should be updated_at?
      return [created_at, created_at] if tasks.empty?
      p = tasks.first.bill_period
      tasks.each do |task|
        tp = task.bill_period
        p[0] = tp[0] if tp[0] < p[0]
        p[1] = tp[1] if tp[1] > p[1]
      end
      return p
    end

    # Returns the total amount (including VAT).
    def total_amount
      subtotal, vattotal = summary.inject([0.0, 0.0]) do |tot, (task, summ)|
        tot[0] += summ[2]
        tot[1] += summ[3]
        tot
      end

      if company_info.vatno.blank?
        subtotal
      else
        subtotal + vattotal
      end
    end

    # Returns if the invoice is past due (i.e. it has not been paid within
    # the required amount of days).
    def past_due?
      not paid? and (Time.now - created_at) > 30.days # FIXME: hardcoded!
    end

    # Returns if the invoice is past due (i.e. it has not been paid within
    # the required amount of days).
    def way_past_due?
      past_due? and (Time.now - created_at) > 2 * 30.days
    end
  end

  # == The company information class
  #
  # This class contains information about the company or sole
  # proprietorship of the user of Stop… Camping Time!
  #
  # === Attributes
  #
  # [id] unique identification number (Fixnum)
  # [name] official company name (String)
  # [contact_name] optional personal contact name (String)
  # [address_street] street part of the address (String)
  # [address_postal_code] zip/postal code part of the address (String)
  # [address_city] city part of the postal code (String)
  # [country] country of residence (String)
  # [country_code] two letter country code (String)
  # [email] email address (String)
  # [phone] phone number (String)
  # [cell] cellular phone number (String)
  # [website] web address (String)
  # [chamber] optional chamber of commerce ID number (String)
  # [vatno] optional VAT number (String)
  # [bank_name] name of the bank (String)
  # [bank_bic] bank identification code (aka SWIFT code) (String)
  # [accountname] name of the bank account holder (String)
  # [accountno] number of the bank account (String)
  # [accountiban] international bank account number (String)
  # [created_at] time of creation (Time)
  # [updated_at] time of last update (Time)
  #
  # === Attributes by association
  #
  # [invoices] associated invoices (Array of Invoice)
  # [original] original (previous) revision (CompanyInfo)
  class CompanyInfo < Base
    belongs_to :original, :class_name => "CompanyInfo"
    has_many :invoices

    # Returns the revision number (Fixnum).
    def revision
      id
    end
  end

  class StopTimeTables < V 1.0 # :nodoc:
    def self.up
      create_table Customer.table_name do |t|
        t.string :name, :short_name,
          :address_street, :address_postal_code, :address_city,
          :email, :phone
        t.timestamps
      end
      create_table Task.table_name do |t|
        t.integer :customer_id
        t.string :name
        t.timestamps
      end
      create_table TimeEntry.table_name do |t|
        t.integer :task_id, :invoice_id
        t.datetime :start, :end
        t.timestamps
      end
    end

    def self.down
      drop_table Customer.table_name
      drop_table Task.table_name
      drop_table TimeEntry.table_name
    end
  end

  class CommentSupport < V 1.1 # :nodoc:
    def self.up
      add_column(TimeEntry.table_name, :comment, :string)
    end

    def self.down
      remove_column(TimeEntry.table_name, :comment)
    end
  end

  class BilledFlagSupport < V 1.2 # :nodoc:
    def self.up
      add_column(TimeEntry.table_name, :bill, :boolean)
    end

    def self.down
      remove_column(TimeEntry.table_name, :bill)
    end
  end

  class HourlyRateSupport < V 1.3 # :nodoc:
    def self.up
      add_column(Customer.table_name, :hourly_rate, :float,
                                      :null => false,
                                      :default => @config["hourly_rate"])
    end

    def self.down
      remove_column(Customer.table_name, :hourly_rate)
    end
  end

  class FixedCostTaskSupport < V 1.4 # :nodoc:
    def self.up
      add_column(Task.table_name, :billed, :boolean)
      add_column(Task.table_name, :fixed_cost, :float)
      add_column(Task.table_name, :hourly_rate, :float)
    end

    def self.down
      remove_column(Task.table_name, :billed)
      remove_column(Task.table_name, :fixed_cost)
      remove_column(Task.table_name, :hourly_rate, :float)
    end
  end

  class InvoiceSupport < V 1.5 # :nodoc:
    def self.up
      create_table Invoice.table_name do |t|
        t.integer :number, :customer_id
        t.boolean :payed
        t.timestamps
      end
    end

    def self.down
      drop_table Invoice.table_name
    end
  end

  class CompanyInfoSupport < V 1.6 # :nodoc:
    def self.up
      create_table CompanyInfo.table_name do |t|
        t.string :name, :contact_name,
                 :address_street, :address_postal_code, :address_city,
                 :country, :country_code,
                 :phone, :cell, :email, :website,
                 :chamber, :vatno, :accountname, :accountno
        t.timestamps
     end

     # Add company info record with defaults.
     cinfo = CompanyInfo.create(:name => "My Company",
                                :contact_name => "Me",
                                :country => "The Netherlands",
                                :country_code => "NL")
     cinfo.save
   end

   def self.down
     drop_table CompanyInfo.table_name
   end
  end

  class ImprovedInvoiceSupport < V 1.7 # :nodoc:
    def self.up
      add_column(Task.table_name, :invoice_id, :integer)
      remove_column(Task.table_name, :billed)
      remove_column(TimeEntry.table_name, :invoice_id)
    end

    def self.down
      remove_column(Task.table_name, :invoice_id, :integer)
      add_column(Task.table_name, :billed, :boolean)
      add_column(TimeEntry.table_name, :invoice_id)
    end
  end

  class TimeEntryDateSupport < V 1.8 # :nodoc:
    def self.up
      add_column(TimeEntry.table_name, :date, :datetime)
      TimeEntry.all.each do |te|
        te.date = te.start.at_beginning_of_day
        te.save
      end
    end

    def self.down
      remove_column(TimeEntry.table_name, :date)
    end
  end

  class PaidFlagTypoFix < V 1.9 # :nodoc:
    def self.up
      add_column(Invoice.table_name, :paid, :boolean)
      Invoice.all.each do |i|
        i.paid = i.payed unless i.payed.blank?
        i.save
      end
      remove_column(Invoice.table_name, :payed)
    end

    def self.down
      add_column(Invoice.table_name, :payed, :boolean)
      Invoice.all.each do |i|
        i.payed = i.paid unless i.paid.blank?
        i.save
      end
      remove_column(Invoice.table_name, :paid)
    end
  end

  class InvoiceCommentsSupport < V 1.91 # :nodoc:
    def self.up
      add_column(Task.table_name, :invoice_comment, :string)
    end

    def self.down
      remove_column(Task.table_name, :invoice_comment)
    end
  end

  class FinancialInfoSupport < V 1.92 # :nodoc:
    def self.up
      add_column(CompanyInfo.table_name, :bank_name, :string)
      add_column(CompanyInfo.table_name, :bank_bic, :string)
      add_column(CompanyInfo.table_name, :accountiban, :string)
      add_column(Customer.table_name, :financial_contact, :string)
    end

    def self.down
      remove_column(CompanyInfo.table_name, :bank_name)
      remove_column(CompanyInfo.table_name, :bank_bic)
      remove_column(CompanyInfo.table_name, :accountiban)
      remove_column(Customer.table_name, :financial_contact)
    end
  end

  class CompanyInfoRevisioning < V 1.93 # :nodoc:
    def self.up
      add_column(CompanyInfo.table_name, :original_id, :integer)
      add_column(Invoice.table_name, :company_info_id, :integer)
      ci = CompanyInfo.last
      Invoice.all.each do |i|
        i.company_info = ci
        i.save
      end
    end

    def self.down
      remove_column(CompanyInfo.table_name, :original_id)
      remove_column(Invoice.table_name, :company_info_id)
    end
  end

  class VATRatePerTaskSupport < V 1.94 # :nodoc:
    def self.up
      add_column(Task.table_name, :vat_rate, :float)
      config = Config.instance
      Task.all.each do |t|
        t.vat_rate = config['vat_rate']
        t.save
      end
    end

    def self.down
      remove_column(Task.table_name, :vat_rate)
    end
  end

end # StopTime::Models

# = The Stop… Camping Time! controllers
module StopTime::Controllers

  # == The index controller
  #
  # Controller that presents the overview as the index, listing
  # the running tasks and projects per customer.
  #
  # path:: /
  # view:: Views#overview
  class Index
    # Shows an overview of all unbilled projects/tasks per customer using
    # Views#overview.
    def get
      @tasks = {}
      @task_count = 0
      Customer.all.each do |customer|
        tasks = customer.unbilled_tasks.sort_by { |t| t.name }
        @tasks[customer] = tasks
        @task_count += tasks.count
      end
      render :overview
    end
  end

  # == The customers controller
  #
  # Controller for viewing a list of existing customers or creating a new
  # one.
  #
  # path:: /customers
  # view:: Views#customers and Views#customer_form
  class Customers
    # Gets the list of customers and displays them via Views#customers.
    def get
      @customers = Customer.all(:order => "name ASC")
      render :customers
    end

    # Creates a new customer object (Models::Customer) if the input is
    # valid and redirects to CustomersN.
    # If the provided information is invalid, the errors are retrieved
    # and shown in the initial form (Views#customer_form).
    def post
      return redirect R(Customers) if @input.cancel
      @customer = Customer.create(
        :name => @input.name,
        :short_name => @input.short_name,
        :financial_contact => @input.financial_contact,
        :address_street => @input.address_street,
        :address_postal_code => @input.address_postal_code,
        :address_city => @input.address_city,
        :email => @input.email,
        :phone => @input.phone,
        :hourly_rate => @input.hourly_rate)
      @customer.save
      if @customer.invalid?
        @errors = @customer.errors
        @target = [Customer]
        @button = "create"
        return render :customer_form
      end
      redirect R(CustomersN, @customer.id)
    end
  end

  # == The customer creation controller
  #
  # Controller for filling in the information to create a new customer.
  #
  # path:: /customers/new
  # view:: Views#customer_form
  class CustomersNew
    # Generates the form to create a new customer object (Models::Customer)
    # using Views#customer_form.
    def get
      @customer = Customer.new(:hourly_rate => @config['hourly_rate'])
      @input = @customer.attributes
      @tasks = []

      @target = [Customers]
      @button = "create"
      render :customer_form
    end
  end

  # == The customer controller
  #
  # Controller for viewing and updating information of a customer.
  #
  # path:: /customers/_customer_id_
  # view:: Views#customer_form
  class CustomersN
    # Finds the specific customer for the given _customer_id_ and shows
    # a form for updating via Views#customer_form.
    def get(customer_id)
      @customer = Customer.find(customer_id)
      @input = @customer.attributes
      @tasks = @customer.tasks.all(:order => "name, invoice_id ASC")
      @invoices = @customer.invoices
      @invoices.each do |i|
        @input["paid_#{i.number}"] = true if i.paid?
      end

      @target = [CustomersN, @customer.id]
      @button = "update"
      @edit_task = true
      render :customer_form
    end

    # Updates or deletes the customer with the given _customer_id_ if the
    # input is valid and redirects to CustomersN.
    # If the provided information is invalid, the errors are retrieved
    # and shown in the initial form (Views#customer_form).
    def post(customer_id)
      return redirect R(Customers) if @input.cancel
      @customer = Customer.find(customer_id)
      if @input.has_key? "delete"
        @customer.delete
      elsif @input.has_key? "update"
        attrs = ["name", "short_name", "financial_contact",
                 "address_street", "address_postal_code", "address_city",
                 "email", "phone", "hourly_rate"]
        attrs.each do |attr|
          @customer[attr] = @input[attr]
        end
        @customer.save
        if @customer.invalid?
          @errors = @customer.errors
          return render :customer_form
        end
      end
      redirect R(Customers)
    end
  end

  # == The tasks controller for a specific customer
  #
  # Controller for creating, editing and deleting a task for a
  # specific customer.
  #
  # path:: /customers/_customer_id_/tasks
  # view:: Views#task_form
  class CustomersNTasks
    # Creates, updates or deletes a task object (Models::Task) for a
    # customer with the given _customer_id_ if the input is valid and
    # redirects to CustomersN.
    # If the provided information is invalid, the errors are retrieved and
    # shown in the initial form (Views#task_form).
    def post(customer_id)
      return redirect R(Customers) if @input.cancel
      if @input.has_key? "delete"
        @task = Task.find(@input.task_id)
        @task.delete
      elsif @input.has_key? "edit"
        return redirect R(CustomersNTasksN, customer_id, @input.task_id)
      else
        @task = Task.create(
          :customer_id => customer_id,
          :name => @input.name)
        case @input.type
        when "fixed_cost"
          @task.fixed_cost = @input.fixed_cost
          @task.hourly_rate = nil
        when "hourly_rate"
          @task.fixed_cost = nil
          @task.hourly_rate = @input.hourly_rate
        # FIXME: catch invalid task types!
        end
        @task.vat_rate = @input.vat_rate
        @task.save
        if @task.invalid?
          @errors = @task.errors
          @customer = Customer.find(customer_id)
          @customer_list = Customer.all.map { |c| [c.id, c.shortest_name] }
          @time_entries = @task.time_entries.all(:order => "start DESC")
          @time_entries.each do |te|
            @input["bill_#{te.id}"] = true if te.bill?
          end

          @target = [CustomersNTasks, customer_id]
          @method = "create"
          return render :task_form
        end
      end
      redirect R(CustomersN, customer_id)
    end
  end

  # == The task creation controller for a specific customer
  #
  # Controller for filling in the information to create a new task
  # for a specific customer.
  #
  # path:: /customers/_customer_id_/tasks/new
  # view:: Views#task_form
  class CustomersNTasksNew
    # Generates the form to create a new task object (Models::Task)
    # for a customer with the given _customer_id_ using Views#task_form.
    def get(customer_id)
      @customer = Customer.find(customer_id)
      @customer_list = Customer.all.map { |c| [c.id, c.shortest_name] }
      @task = Task.new(:hourly_rate => @customer.hourly_rate,
                       :vat_rate => @config["vat_rate"])
      @input = @task.attributes
      @input["type"] = @task.type # FIXME: find nicer way!
      @input["customer"] = @customer.id

      @target = [CustomersNTasks, customer_id]
      @method = "create"
      render :task_form
    end
  end

  # == The task controller for a specific customer
  #
  # Controller for viewing and updating information of a task for
  # a specific customer.
  #
  # path:: /customers/_customer_id_/tasks/_task_id_
  # view:: Views#task_form
  class CustomersNTasksN
    # Finds the task with the given _task_id_ for the customer with the
    # given _customer_id_ and shows a form for updating via
    # Views#task_form.
    def get(customer_id, task_id)
      @customer = Customer.find(customer_id)
      @customer_list = Customer.all.map { |c| [c.id, c.shortest_name] }
      @task = Task.find(task_id)
      @time_entries = @task.time_entries.all(:order => "start DESC")

      @input = @task.attributes
      @input["type"] = @task.type
      @input["customer"] = @customer.id
      @time_entries.each do |te|
        @input["bill_#{te.id}"] = true if te.bill?
      end
      @input["bill"] = true # Bill new entries by default.

      # FIXME: Check that task is of that customer.
      @target = [CustomersNTasksN,  customer_id, task_id]
      @method = "update"
      render :task_form
    end

    # Updates the task with the given _task_id_ for the customer with
    # the given _customer_id_ if the input is valid and redirects to
    # CustomersN.
    # If the provided information is invalid, the errors are retrieved
    # and shown in the intial form (Views#task_form).
    def post(customer_id, task_id)
      return redirect R(CustomersN, customer_id) if @input.cancel
      @task = Task.find(task_id)
      if @input.has_key? "update"
        @task["customer"] = Customer.find(@input["customer"])
        @task.name = @input["name"] unless @input["name"].blank?
        if @task.billed? and @input["invoice_comment"].present?
          @task.invoice_comment = @input["invoice_comment"]
        end
        case @input.type
        when "fixed_cost"
          @task.fixed_cost = @input.fixed_cost
          @task.hourly_rate = nil
        when "hourly_rate"
          @task.fixed_cost = nil
          @task.hourly_rate = @input.hourly_rate
        end
        @task.save
        if @task.invalid?
          @errors = @task.errors
          @customer = Customer.find(customer_id)
          @customer_list = Customer.all.map { |c| [c.id, c.shortest_name] }
          @target = [CustomersNTasksN,  customer_id, task_id]
          @method = "update"
          return render :task_form
        end
      end
      redirect R(CustomersN, customer_id)
    end
  end

  # == The invoices controller for a specific customer
  #
  # Controller for creating and viewing invoices for a specific customer.
  #
  # path:: /customers/_customer_id_/invoices
  # view:: Views#invoices
  class CustomersNInvoices
    # Gets the list of invoices for the customer with the given
    # _customer_id_ and displays them using Views#invoices.
    def get(customer_id)
      # FIXME: quick hack! is this URL even used?
      customer = Customer.find(customer_id)
      customer.invoices.each do |i|
        @input["paid_#{i.number}"] = true if i.paid?
      end
      @invoices = {customer.name => customer.invoices}

      render :invoices
    end

    # Creates a new invoice object (Models::Invoice) if the input is
    # valid and redirects to CustomersNInvoicesX.
    #
    # A unique number is generated for the invoice by taking the
    # year and a sequence number.
    #
    # A fixed cost task is directly tied to the invoice.
    #
    # For a task with an hourly rate, a task copy is created with the
    # selected time to bill and put in the invoice; the remaining unbilled
    # time is left in the original task.
    def post(customer_id)
      return redirect R(CustomersN, customer_id) if @input.cancel

      # Create the invoice.
      last = Invoice.last
      number = if last
                 last_year = last.number.to_s[0..3].to_i
                 if Time.now.year > last_year
                   number = ("%d%02d" % [Time.now.year, 1])
                 else
                   number = last.number.succ
                 end
               else
                 number = ("%d%02d" % [Time.now.year, 1])
               end
      invoice = Invoice.create(:number => number)
      invoice.customer = Customer.find(customer_id)
      invoice.company_info = CompanyInfo.last

      # Handle the hourly rated tasks first by looking at the selected time
      # entries.
      tasks = Hash.new { |h, k| h[k] = Array.new }
      @input["time_entries"].each do |entry|
        time_entry = TimeEntry.find(entry)
        tasks[time_entry.task] << time_entry
      end unless @input["time_entries"].blank?
      tasks.each_key do |task|
        # Create a new (billed) task clone that contains the selected time
        # entries, leave the rest unbilled and associated with their task.
        bill_task = task.dup # FIXME: depends on rails version!
        task.time_entries = task.time_entries - tasks[task]
        task.save
        bill_task.time_entries = tasks[task]
        bill_task.invoice_comment = @input["task_#{task.id}_comment"]
        bill_task.save
        invoice.tasks << bill_task
      end

      # Then, handle the (selected) fixed cost tasks.
      @input["tasks"].each do |task|
        task = Task.find(task)
        next unless task.fixed_cost?
        task.invoice_comment = @input["task_#{task.id}_comment"]
        task.save
        invoice.tasks << task
      end unless @input["tasks"].blank?
      invoice.save

      redirect R(CustomersNInvoicesX, customer_id, number)
    end
  end

  # == The invoice controller for a specific customer
  #
  # Controller for viewing and updating information of an invoice for a
  # specific customer.
  #
  # path:: /customers/_customer_id_/invoices/_invoice_number_
  # view:: Views#invoice
  class CustomersNInvoicesX < R '/customers/(\d+)/invoices/([^/]+)'
    include ActionView::Helpers::NumberHelper
    include I18n

    # Finds the invoice with the given _invoice_number_ for the customer
    # with the given _customer_id_ and shows a form for updating via
    # Views#invoice.
    # If the invoice_number has a .pdf or .tex suffix, a PDF or LaTeX
    # source document is generated for the invoice (if not already
    # existing) and served via a redirect to the Static controller.
    def get(customer_id, invoice_number)
      # FIXME: make this (much) nicer!
      if m = invoice_number.match(/(\d+)\.(\w+)$/)
        @number = m[1].to_i
        @format = m[2]
      else
        @number = invoice_number.to_i
        @format = "html"
      end
      @invoice = Invoice.find_by_number(@number)
      @customer = Customer.find(customer_id)

      @company = @invoice.company_info
      @tasks = @invoice.summary
      @vat = @invoice.vat_summary
      @period = @invoice.period

      if @format == "html"
        @input = @invoice.attributes
        render :invoice_form
      elsif @format == "tex"
        tex_file = PUBLIC_DIR + "invoices/#{@number}.tex"
        _generate_invoice_tex(@number) unless tex_file.exist?
        redirect R(Static, "") + "invoices/#{tex_file.basename}"
      elsif @format == "pdf"
        pdf_file = PUBLIC_DIR + "invoices/#{@number}.pdf"
        _generate_invoice_pdf(@number) unless pdf_file.exist?
        redirect R(Static, "") + "invoices/#{pdf_file.basename}"
      end
    end

    # Updates the invoice with the given _invoice_number_ for the customer
    # with the given _customer_id_ and redirects to CustomersNInvoicesX.
    def post(customer_id, invoice_number)
      invoice = Invoice.find_by_number(invoice_number)
      invoice.paid = @input.has_key? "paid"
      invoice.save

      redirect R(CustomersNInvoicesX, customer_id, invoice_number)
    end

    ##############
    # Private helper methods
    #
    private

    # Generates a LaTex document for the invoice with the given _number_.
    def _generate_invoice_tex(number)
      template = TEMPLATE_DIR + "invoice.tex.erb"
      tex_file = PUBLIC_DIR + "invoices/#{number}.tex"

      I18n.with_locale :nl do
        erb = ERB.new(File.read(template))
        File.open(tex_file, "w") { |f| f.write(erb.result(binding)) }
      end
    rescue Exception => err
      tex_file.delete
      raise err
    end

    # Generates a PDF document for the invoice with the given _number_
    # via _generate_invoice_tex.
    def _generate_invoice_pdf(number)
      tex_file = PUBLIC_DIR + "invoices/#{@number}.tex"
      _generate_invoice_tex(number) unless tex_file.exist?

      # FIXME: remove rubber depend, use pdflatex directly
      system("rubber --pdf --inplace #{tex_file}")
      system("rubber --clean --inplace #{tex_file}")
    end
  end

  # == The invoice creating controller for a specifc customer
  #
  # Controller for creating a new invoice for a specific customer.
  #
  # path:: /customers/_customer_id_/invoices/new
  # view:: Views#invoice_select_form
  class CustomersNInvoicesNew
    # Generates the form to create a new invoice object (Models::Invoice)
    # by listing unbilled fixed cost tasks and unbilled registered time
    # (for tasks with an hourly rate) so that it can be individually selected
    # using Views#invoice_select_form.
    def get(customer_id)
      @customer = Customer.find(customer_id)
      @hourly_rate_tasks = {}
      @fixed_cost_tasks = {}
      @customer.unbilled_tasks.each do |task|
        case task.type
        when "fixed_cost"
          total = task.time_entries.inject(0.0) { |s, te| s + te.hours_total }
          @fixed_cost_tasks[task] = total
        when "hourly_rate"
          time_entries = task.billable_time_entries
          @hourly_rate_tasks[task] = time_entries
        end
      end
      @none_found = @hourly_rate_tasks.empty? and @fixed_cost_tasks.empty?
      render :invoice_select_form
    end
  end

  # == The timeline controller
  #
  # Controller for presenting a timeline of registered time and
  # also for quickly registering time.
  #
  # path:: /timeline
  # view:: Views#time_entries
  class Timeline
    # Retrieves all registered time in descending order to present
    # the timeline using Views#time_entries
    def get
      if @input["show"] == "all"
        @time_entries = TimeEntry.all(:order => "start DESC")
      else
        @time_entries = TimeEntry.joins(:task)\
                                 .where("stoptime_tasks.invoice_id" => nil)\
                                 .order("start DESC")
      end
      @time_entries.each do |te|
        @input["bill_#{te.id}"] = true if te.bill?
      end
      @customer_list = Customer.all.map { |c| [c.id, c.shortest_name] }
      @task_list = Hash.new { |h, k| h[k] = Array.new }
      Task.all.reject { |t| t.billed? }.each do |t|
        @task_list[t.customer.shortest_name] << [t.id, t.name]
      end
      @input["bill"] = true # Bill by default.
      @input["task"] = @time_entries.first.task.id if @time_entries.present?
      render :time_entries
    end

    # Registers a time entry and redirects to Timeline.
    # If the provided information was invalid, the errors are retrieved.
    def post
      if @input.has_key? "enter"
        @time_entry = TimeEntry.create(
          :task_id => @input.task,
          :date => @input.date,
          :start => "#{@input.date} #{@input.start}",
          :end => "#{@input.date} #{@input.end}",
          :comment => @input.comment,
          :bill => @input.has_key?("bill"))
        # Add a day to the end date if the total hours is negative.
        # It means that the end time was before the begin time, i.e.
        # overnight.
        @time_entry.end += 1.day if @time_entry.hours_total < 0
        @time_entry.save
        if @time_entry.invalid?
          @errors = @time_entry.errors
        end
      end
      redirect @request.referer
    end
  end

  # == The timeline quick register controller
  #
  # Controller that presents a view for quickly registering time
  # on a task.
  #
  # path:: /timeline/new
  # view:: Views#time_entry_form
  class TimelineNew
    # Retrieves a list of customers and tasks and the current date
    # and time for prefilling a form (Views#time_entry_form) for quickly
    # registering time.
    def get
      @customer_list = Customer.all.map { |c| [c.id, c.shortest_name] }
      @task_list = Task.all.reject { |t| t.billed? }.map { |t| [t.id, t.name] }
      @input["bill"] = true
      @input["date"] = DateTime.now.to_date
      @input["start"] = Time.now.to_formatted_s(:time_only)

      @target = [Timeline]
      @button = "enter"
      render :time_entry_form
    end
  end

  # == The timeline time entry controller
  #
  # Controller for viewing and updating information of a time entry.
  #
  # path:: /timeline/_entry_id_
  # view:: Views#time_entry_form
  class TimelineN
    # Finds the time entry with the given _entry_id_ and shows
    # a form for updating via Views#time_entry_form.
    def get(entry_id)
      @time_entry = TimeEntry.find(entry_id)
      @input = @time_entry.attributes
      @input["customer"] = @time_entry.task.customer.id
      @input["task"] = @time_entry.task.id
      @input["date"] = @time_entry.date.to_date
      @input["start"] = @time_entry.start.to_formatted_s(:time_only)
      @input["end"] = @time_entry.end.to_formatted_s(:time_only)
      @customer_list = Customer.all.map { |c| [c.id, c.shortest_name] }
      @task_list = Task.all(:order =>  "name, invoice_id ASC").map do |t|
        name = t.billed? ? t.name + " (#{t.invoice.number})" : t.name
        [t.id, name]
      end

      @target = [TimelineN, entry_id]
      @button = "update"
      render :time_entry_form
    end

    # Updates or deletes the time entry if the input is valid and redirects
    # to Timeline.
    # If the provided information is invalid, the errors are retrieved
    # and shown in the initial form (Views#time_entry_form).
    def post(entry_id)
      return redirect R(Timeline) if @input.cancel
      @time_entry = TimeEntry.find(entry_id)
      if @input.has_key? "delete"
        @time_entry.delete
      elsif @input.has_key? "update"
        attrs = ["date", "comment"]
        attrs.each do |attr|
          @time_entry[attr] = @input[attr]
        end
        @time_entry.start = "#{@input["date"]} #{@input["start"]}"
        @time_entry.end = "#{@input["date"]} #{@input["end"]}"
        @time_entry.task = Task.find(@input.task)
        @time_entry.bill = @input.has_key? "bill"
        # Add a day to the end date if the total hours is negative.
        @time_entry.end += 1.day if @time_entry.hours_total < 0
        @time_entry.save
        if @time_entry.invalid?
          @errors = @time_entry.errors
          return render :time_entry_form
        end
      end
      redirect @request.referer
    end
  end

  # == The invoices controller
  #
  # Controller for viewing a list of all invoices.
  #
  # path:: /invoices
  # view:: Views#invoices
  class Invoices
    # Retrieves the list of invoices, sorted per customer, and displays
    # them using Views#invoices.
    def get
      @invoices = {}
      @invoice_count = 0
      Customer.all.each do |customer|
        invoices = customer.invoices
        next if invoices.empty?
        @invoices[customer.name] = invoices
        invoices.each do |i|
          @input["paid_#{i.number}"] = true if i.paid?
        end
        @invoice_count += invoices.count
      end
      render :invoices
    end
  end

  # == The invoices per period controller
  #
  # Controller for viewing a list of all invoices sorted by period.
  #
  # path:: /invoices/period
  # view:: Views#invoices
  class InvoicesPeriod
    # Retrieves the list of invoices, sorted per period, and displays
    # them using Views#invoices.
    def get
      @invoices = Hash.new { |h, k| h[k] = Array.new }
      Invoice.all.each do |invoice|
        # FIXME: this is an unformatted key!
        @invoices[invoice.period.first.at_beginning_of_month] << invoice
      end
      render :invoices
    end
  end

  # == The company controller
  #
  # Controller for viewing and updating information of the company of
  # the user (stored in Models::CompanyInfo).
  #
  # path:: /company
  # view:: Views#company_form
  class Company
    # Retrieves the company information and shows a form for updating
    # via Views#company_form.
    def get
      @company = CompanyInfo.find(@input.revision || :last)
      @input = @company.attributes
      @history_warn = true if @company != CompanyInfo.last
      render :company_form
    end

    # Updates the company information and shows the updated form
    # (Views#company_form).
    # If the provided information was invalid, the errors are retrieved.
    def post
      @company = CompanyInfo.find(@input.revision || :last)
      # If we are editing the current info and it is already associated
      # with some invoices, create a new revision.
      @history_warn = true if @company != CompanyInfo.last
      if @company == CompanyInfo.last and @company.invoices.length > 0
        old_company = @company
        @company = old_company.clone # FIXME: depends on rails versioN!
        @company.original = old_company
      end

      attrs = ["name", "contact_name",
               "address_street", "address_postal_code", "address_city",
               "country", "country_code",
               "phone", "cell", "email", "website",
               "chamber", "vatno",
               "bank_name", "bank_bic", "accountno", "accountiban"]
      attrs.each do |attr|
        @company[attr] = @input[attr]
      end
      @company.save
      if @company.invalid?
        @errors = @company.errors
      end
      render :company_form
    end
  end

  # == The static data controller
  #
  # Controller for serving static data information available in the
  # +public/+ subdirectory.
  #
  # path:: /static/_path_
  # view:: N/A (X-Sendfile)
  class Static < R '/static/(.*?)'
    # Sets the headers such that the web server will fetch and offer
    # the file identified by the _path_ relative to the +public/+ subdirectory.
    def get(path)
      unless path.include? ".."
        full_path = PUBLIC_DIR + path
        @headers['Content-Type'] = Rack::Mime.mime_type(full_path.extname)
        @headers['X-Sendfile'] = full_path.to_s
      else
        @status = "403"
        "Error 403: Invalid path: #{path}"
      end
    end
  end

end # module StopTime::Controllers

# = The Stop… Camping Time! views
module StopTime::Views

  # The main layout used by all views.
  def layout
    html(:lang => "en") do
      head do
        title "Stop… Camping Time!"
        meta :name => "viewport",
             :content => "width=device-width, initial-scale=1.0"
        # Bootstrap CSS
        link :rel => "stylesheet", :type => "text/css",
             :media => "screen",
             :href => (R(Static, "") + "stylesheets/bootstrap.min.css")
        # FIXME: improve static serving so that the hack below is not needed.
        link :rel => "stylesheet", :type => "text/css",
             :media => "screen",
             :href => (R(Static, "") + "stylesheets/style.css")
        # Responsive bootstrap CSS
        link :rel => "stylesheet", :type => "text/css",
             :href => (R(Static, "") + "stylesheets/bootstrap-responsive.min.css")
      end
      body do
        _menu
        div.container do
          self << yield
          footer { br }
        end
        # JQuery and Bootstrap JavaScript
        script :src => (R(Static, "") + "javascripts/jquery.min.js")
        script :src => (R(Static, "") + "javascripts/bootstrap.min.js")
      end
    end
  end

  # The main overview showing accumulated time per task per customer.
  def overview
    header.page_header do
      h1 do
        text! "Overview"
        small "#{@tasks.count} customers, #{@task_count} active projects/tasks"
      end
    end
    div.row do
      if @tasks.empty?
        div.alert.alert_info do
          text! "No customers, projects or tasks found! Set them up " +
                "#{a "here", :href => R(CustomersNew)}."
        end
      else
        div.span6 do
          @tasks.keys.sort_by { |c| c.name }.each do |customer|
            inv_klass = "text_info"
            inv_klass = "text_warning" if customer.invoices.any? { |inv| inv.past_due? }
            inv_klass = "text_error" if customer.invoices.any? { |inv| inv.way_past_due? }
            h3 { a customer.name,
                   :class => inv_klass,
                   :href => R(CustomersN, customer.id) }
            if @tasks[customer].empty?
              p do
                text! "No projects/tasks found! Create one " +
                      "#{a "here", :href => R(CustomersNTasksNew, customer.id)}."
              end
            else
              table.table.table_condensed do
                col.task
                col.hours
                col.amount
                @tasks[customer].each do |task|
                  tr do
                    summary = task.summary
                    td do
                      a task.name,
                        :href => R(CustomersNTasksN, customer.id, task.id)
                    end
                    summary = task.summary
                    td.text_right { "%.2fh" % summary[0] }
                    td.text_right { "€ %.2f" % summary[2] }
                  end
                end
              end
            end
          end
        end
      end
    end
  end

  # The main overview showing the timeline of registered time.
  # If the _task_id_ argument is set, the task column will be hidden and
  # it will be assumed it is used as a partial view.
  # FIXME: This should be done in a nicer way.
  def time_entries(task_id=nil)
    if task_id.present?
      h2 "Registered #{@task.billed? ? "billed" : "unbilled"} time"
    else
      header.page_header do
        h1 do
          text! "Timeline"
          small "#{@time_entries.count} time entries"
          div.btn_group.pull_right do
            a.btn.btn_small.dropdown_toggle :href => "#", "data-toggle" => "dropdown" do
              text! @input["show"] == "all" ? "All" : "Unbilled"
              span.caret
            end
            ul.dropdown_menu :role => "menu", :aria_labelledby => "dLabel" do
              li { a "All", :href => R(Timeline, :show => "all") }
              li { a "Unbilled", :href => R(Timeline, :show => "unbilled") }
            end
          end
        end
      end
    end
    table.table.table_condensed.table_striped.table_hover do
      unless task_id.present?
        col.customer_short
        col.task
      end
      col.date
      col.start_time
      col.end_time
      col.comment
      col.hours
      col.flag
      thead do
        tr do
          unless task_id.present?
            th "Customer"
            th "Project/Task"
          end
          th "Date"
          th "Start"
          th "End"
          th "Comment"
          th "Total"
          th "Bill?"
          th {}
        end
      end
      tbody do
        form.form_inline :action => R(Timeline), :method => :post do
          tr do
            if task_id.present?
              input :type => :hidden, :name => "task", :value => task_id
            else
              td { }
              td { _form_select_nested("task", @task_list, :class => "task") }
            end
            td { input.date :type => :text, :name => "date",
                            :value => DateTime.now.to_date.to_formatted_s }
            td { input.start_time :type => :text, :name => "start",
                                  :value => DateTime.now.to_time.to_formatted_s(:time_only) }
            td { input.end_time :type => :text, :name => "end" }
            td { input.comment :type => :text, :name => "comment" }
            td { "N/A" }
            td { _form_input_checkbox("bill") }
            td do
              button.btn.btn_small.btn_primary "Enter", :type => :submit, :name => "enter", :value => "Enter"
            end
          end
        end
        @time_entries.each do |entry|
          tr(:class => entry.task.billed? ? "billed" : nil) do
            unless task_id.present?
              td do
                a entry.customer.shortest_name,
                  :title => entry.customer.shortest_name,
                  :href => R(CustomersN, entry.customer.id)
              end
              td do
                a entry.task.name,
                  :title => entry.task.name,
                  :href => R(CustomersNTasksN, entry.customer.id, entry.task.id)
              end
            end
            td { entry.date.to_date }
            td { entry.start.to_formatted_s(:time_only) }
            td { entry.end.to_formatted_s(:time_only)}
            if entry.comment.nil?  or entry.comment.empty?
              td { a(:href => R(TimelineN, entry.id)){ i "None" } }
            else
              td { a entry.comment, :href => R(TimelineN, entry.id),
                                    :title => entry.comment }
            end
            td { "%.2fh" % entry.hours_total }
            td do
              i(:class => "icon-ok") if entry.bill?
            end
            td do
              form.form_inline :action => R(TimelineN, entry.id), :method => :post do
                button.btn.btn_mini.btn_danger "Delete", :type => :submit, :name => "delete", :value => "Delete"
              end
            end
          end
        end
      end
    end
  end

  # Form for editing a time entry (Models::TimeEntry).
  def time_entry_form
    header.page_header do
      h1 do
        text! "Time Entry Information"
        small @input["comment"]
      end
    end
    div.alert do
      button.close(:type => "button", "data-dismiss" => "alert") { "&times;" }
      strong "Warning!"
      text! "This time entry is already billed!  Only make changes if you know " +
            "what you are doing!"
    end if @time_entry.present? and @time_entry.task.billed?
    form.form_horizontal.form_condensed :action => R(*@target), :method => :post do
      div.control_group do
        label.control_label "Customer", :for => "customer"
        div.controls do
          _form_select("customer", @customer_list)
        end
      end
      div.control_group do
        label.control_label "Task", :for => "task"
        div.controls do
          _form_select("task", @task_list)
        end
      end
      if @time_entry.present? and @time_entry.task.billed?
        div.control_group do
          label.control_label "Billed in invoice"
          div.controls do
            a @time_entry.task.invoice.number,
              :href => R(CustomersNInvoicesX, @time_entry.customer.id,
                                              @time_entry.task.invoice.number)
          end
        end
      end
      _form_input_with_label("Date", "date", :text, :class => "input-small")
      _form_input_with_label("Start Time", "start", :text, :class => "input-mini")
      _form_input_with_label("End Time", "end", :text, :class => "input-mini")
      _form_input_with_label("Comment", "comment", :text, :class => "input-xxlarge")
      div.control_group do
        label.control_label "Bill?", :for => "bill"
        div.controls do
          _form_input_checkbox("bill")
        end
      end
      # FIXME: link to invoice if any
      div.form_actions do
        button.btn.btn_primary @button.capitalize, :type => "submit",
          :name => @button, :value => @button.capitalize
        button.btn "Cancel", :type => "submit",
          :name => "cancel", :value => "Cancel"
      end
    end
  end

  # The main overview of the list of customers.
  def customers
    header.page_header do
      h1 "Customers"
    end
    if @customers.empty?
      p do
        text! "None found! You can create one " +
              "#{a "here", :href => R(CustomersNew)}."
      end
    else
      table.table.table_striped.table_condensed do
        col.name
        col.short_name
        col.address
        col.email
        col.phone
        thead do
          tr do
            th "Name"
            th "Short name"
            th "Address"
            th "Email"
            th "Phone"
            th {}
          end
        end
        tbody do
          @customers.each do |customer|
            tr do
              td { a customer.name, :href => R(CustomersN, customer.id) }
              td { customer.short_name  || "–"}
              td do
                if customer.address_street.present?
                  text! customer.address_street
                  br
                  text! customer.address_postal_code + "&nbsp;" +
                        customer.address_city
                else
                  "–"
                end
              end
              td do
                if customer.email.present?
                  a customer.email, :href => "mailto:#{customer.email}"
                else
                  "–"
                end
              end
              td do
                if customer.phone.present?
                  # FIXME: hardcoded prefix!
                  "0#{customer.phone}"
                else
                  "–"
                end
              end
              td do
                form :action => R(CustomersN, customer.id), :method => :post do
                  button.btn.btn_mini.btn_danger "Delete", :type => :submit,
                    :name => "delete", :value => "Delete"
                end
              end
            end
          end
        end
      end
      a.btn "» Add a new customer", :href=> R(CustomersNew)
    end
  end

  # Form for editing the properties of customer (Models::Customer) but also
  # for adding/editing/deleting tasks and showing a list of invoices for
  # the customer.
  def customer_form
    header.page_header do
      h1 do
        text! "Customer Information"
        small @input["name"]
      end
    end
    div.row do
      div.span6 do
        h2 "Details"
        form.form_horizontal.form_condensed :action => R(*@target), :method => :post do
          _form_input_with_label("Name", "name", :text)
          _form_input_with_label("Short name", "short_name", :text)
          _form_input_with_label("Street address", "address_street", :text)
          _form_input_with_label("Postal code", "address_postal_code", :text)
          _form_input_with_label("City/town", "address_city", :text)
          _form_input_with_label("Email address", "email", :email)
          _form_input_with_label("Phone number", "phone", :tel)
          _form_input_with_label("Financial contact", "financial_contact", :text)
          _form_input_with_label("Default hourly rate", "hourly_rate", :text)
          div.form_actions do
            button.btn.btn_primary @button.capitalize, :type => "submit",
              :name => @button, :value => @button.capitalize
            button.btn "Cancel", :type => "submit",
              :name => "cancel", :value => "Cancel"
          end
        end
      end

      div.span6 do
        if @edit_task
          h2 "Projects & Tasks"
          # FXIME: the following is not very RESTful!
          form :action => R(CustomersNTasks, @customer.id), :method => :post do
            select.input_xlarge :name => "task_id", :size => 10 do
              @tasks.each do |task|
                if task.billed?
                  option(:value => task.id) { task.name + " (#{task.invoice.number})" }
                else
                  option(:value => task.id) { task.name }
                end
              end
            end
            div.form_actions do
              button.btn.btn_primary "Edit", :type => :submit,
                :name => "edit", :value => "Edit"
              button.btn.btn_danger "Delete", :type => :submit,
                :name => "delete", :value => "Delete"
              a.btn "» Add a new project/task",
                :href => R(CustomersNTasksNew, @customer.id)
            end
          end
          h2 "Invoices"
          _invoice_list(@invoices)
          a.btn "» Create a new invoice",
            :href => R(CustomersNInvoicesNew, @customer.id)
        end
      end
    end
  end

  # Form for updating the properties of a task (Models::Task).
  def task_form
    header.page_header do
      h1 do
        text! "Task Information"
        small @task.name
      end
    end
    div.alert do
      button.close(:type => "button", "data-dismiss" => "alert") { "&times;" }
      strong "Warning!"
      text! "This task is already billed!  Only make changes if you know " +
            "what you are doing!"
    end if @task.billed?
    form.form_horizontal.form_condensed :action => R(*@target), :method => :post do
      div.control_group do
        label.control_label "Customer", :for => "customer"
        div.controls do
          _form_select("customer", @customer_list)
          a.btn "» Go to customer", :href => R(CustomersN, @customer.id)
        end
      end
      _form_input_with_label("Name", "name", :text)
      div.control_group do
        label.control_label "Project/Task type"
        div.controls do
          label.radio do
            _form_input_radio("type", "hourly_rate", true)
            text!("Hourly rate: ")
            _form_input("hourly_rate", :number, "Hourly rate", :class => "input-small")
          end
          label.radio do
            _form_input_radio("type", "fixed_cost")
            text!("Fixed cost: ")
            _form_input("fixed_cost", :number, "Fixed cost", :class => "input-small")
          end
        end
<<<<<<< HEAD
        li do
          _form_input_with_label("VAT rate", "vat_rate", :text)
        end
        if @task.billed?
          li do
            label "Billed in invoice"
=======
      end
      _form_input_with_label("VAT rate", "vat_rate", :number, :class => "input-small")
      if @task.billed?
        div.control_group do
          label.control_label "Billed in invoice"
          div.controls do
>>>>>>> 2e86eb8b
            a @task.invoice.number,
              :href => R(CustomersNInvoicesX, @customer.id, @task.invoice.number)
          end
        end
        _form_input_with_label("Invoice comment", "invoice_comment", :text)
      end
      div.form_actions do
        button.btn.btn_primary @method.capitalize, :type => "submit",
          :name => @method, :value => @method.capitalize
        button.btn "Cancel", :type => "submit",
          :name => "cancel", :value => "Cancel"
      end
    end
    # Show registered time (ab)using the time_entries view as partial view.
    time_entries(@task.id) unless @method == "create"
  end

  # The main overview of the existing invoices.
  def invoices
    header.page_header do
      h1 do
        text! "Invoices"
        small "#{@invoices.count} customers, #{@invoice_count} invoices"
      end
    end
    div.row do
      div.span7 do
        if @invoices.values.flatten.empty?
          p do
            text! "Found none! You can create one by "
                  "#{a "selecting a customer", :href => R(Customers)}."
          end
        else
          @invoices.keys.sort.each do |key|
            next if @invoices[key].empty?
            h3 { key }
            _invoice_list(@invoices[key])
          end
        end
      end
    end
  end

  # A view displaying the information (billed tasks and time) of an
  # invoice (Models::Invoice) that also allows for updating the "+paid+"
  # property.
  def invoice_form
    header.page_header do
      h1 do
        text! "Invoice for "
        a @customer.name, :href => R(CustomersN, @customer.id)
      end
    end
    div.row do
      div.span6 do
        form.form_horizontal.form_condensed :action => R(CustomersNInvoicesX, @customer.id, @invoice.number),
             :method => :post do
          _form_input_with_label("Number", "number", :text, :disabled => true,
            :class => "input-small")
          div.control_group do
            label.control_label "Date"
            div.controls do
              input.input_medium :type => :text, :name => "created_at",
                :id => "created_at",
                :value => @invoice.created_at.to_formatted_s(:date_only),
                :placeholder => "Date", :disabled => true
            end
          end
          div.control_group do
            label.control_label "Period"
            div.controls do
              input.input_large :type => :text, :name => "period", :id => "period",
                :value => _format_period(@invoice.period),
                :placeholder => "Period", :disabled => true
            end
          end
          div.control_group do
            label.control_label "Paid?"
            div.controls do
              _form_input_checkbox("paid")
            end
          end
          div.form_actions do
            button.btn.btn_primary "Update", :type => :submit,
              :name => "update", :value => "Update"
            button.btn "Reset", :type => :reset,
              :name => "reset", :value => "Reset"
          end
        end
      end
      div.span6 do
        table.table.table_condensed.table_striped do
          col.task
          col.reg_hours
          col.hourly_rate
          col.amount
          thead do
            tr do
              th { "Project/Task" }
              th.text_right { "Registered" }
              th.text_right { "Hourly rt." }
              th.text_right { "Amount" }
            end
          end
          tbody do
            subtotal = 0.0
            @tasks.each do |task, line|
              tr do
                td do
                  a task.comment_or_name,
                    :title => task.comment_or_name,
                    :href => R(CustomersNTasksN, task.customer.id, task.id)
                end
                if line[1].blank?
                  # FIXME: information of time spent is available in the summary
                  # but show it?
                  td.text_right { "%.2fh" % line[0] }
                  td.text_right "–"
                else
                  td.text_right { "%.2fh" % line[0] }
                  td.text_right { "€ %.2f" % line[1] }
                end
                td.text_right { "€ %.2f" % line[2] }
              end
              subtotal += line[2]
              task.time_entries.each do |entry|
                tr do
                  td.indent do
                    if entry.comment.present?
                      "• #{entry.comment}"
                    else
                      em.light "• no comment"
                    end
                  end
                  td.text_right { "%.2fh" % entry.hours_total }
                  td.text_right { "–" }
                  td.text_right { "–" }
                end
              end unless task.fixed_cost?
            end
            vattotal = 0.0
            if @company.vatno.present?
              tr.total do
                td { i "Sub-total" }
                td ""
                td ""
                td.text_right { "€ %.2f" % subtotal }
              end
              @vat.keys.sort.each do |rate|
                vattotal += @vat[rate]
                tr do
                  td { i "VAT %d%%" % rate }
                  td ""
                  td ""
                  td.text_right { "€ %.2f" % @vat[rate] }
                end
              end
            end
            tr.total do
              td { b "Total" }
              td ""
              td ""
              td.text_right { "€ %.2f" % (subtotal + vattotal) }
            end
          end
<<<<<<< HEAD
        end unless task.fixed_cost?
      end
      vattotal = 0.0
      if @company.vatno.present?
        tr.total do
          td { i "Sub-total" }
          td ""
          td ""
          td.right { "€ %.2f" % subtotal }
        end
        @vat.keys.sort.each do |rate|
          vattotal += @vat[rate]
          tr do
            td { i "VAT %d%%" % rate }
            td ""
            td ""
            td.right { "€ %.2f" % @vat[rate] }
          end
        end
      end
      tr.total do
        td { b "Total" }
        td ""
        td ""
        td.right { "€ %.2f" % (subtotal + vattotal) }
      end
=======
        end

        div.btn_group do
          a.btn.btn_primary "» Download PDF",
            :href => R(CustomersNInvoicesX, @customer.id, "#{@invoice.number}.pdf")
          a.btn "» Download LaTeX source",
            :href => R(CustomersNInvoicesX, @customer.id, "#{@invoice.number}.tex")
          a.btn "» View company info",
            :href => R(Company, :revision => @company.revision)
        end
      end
>>>>>>> 2e86eb8b
    end
  end

  # Form for selecting fixed cost tasks and registered time for tasks with
  # an hourly rate that need to be billed.
  def invoice_select_form
    header.page_header do
      h1 do
        text! "Create Invoice for "
        a @customer.name, :href => R(CustomersN, @customer.id)
      end
    end
    div.row do
      div.span10 do
        if @none_found
          div.alert.alert_info do
            "No fixed costs tasks or tasks with an hourly rate found!"
          end
        end
        form.form_horizontal :action => R(CustomersNInvoices, @customer.id),
                             :method => :post do
          unless @hourly_rate_tasks.empty?
            h3 "Projects/Tasks with an Hourly Rate"
            table.table.table_striped.table_condensed do
              col.flag
              col.date
              col.start_time
              col.end_time
              col.comment
              col.hours
              col.amount
              thead do
                tr do
                  th "Bill?"
                  th "Date"
                  th "Start"
                  th "End"
                  th "Comment"
                  th.text_right "Total"
                  th.text_right "Amount"
                end
              end
              tbody do
                @hourly_rate_tasks.keys.each do |task|
                  tr.task do
                    td { _form_input_checkbox("tasks[]", task.id, true) }
                    td task.name, :colspan => 3
                    td do
                      input :type =>  :text, :name => "task_#{task.id}_comment",
                            :id => "tasks_#{task.id}_comment", :value => task.name
                    td {}
                    td {}
                    end
                  end
                  @hourly_rate_tasks[task].each do |entry|
                    tr do
                      td.indent { _form_input_checkbox("time_entries[]", entry.id, true) }
                      td { label entry.date.to_date,
                                 :for => "time_entries[]_#{entry.id}" }
                      td { entry.start.to_formatted_s(:time_only) }
                      td { entry.end.to_formatted_s(:time_only) }
                      td { entry.comment }
                      td.text_right { "%.2fh" % entry.hours_total }
                      td.text_right { "€ %.2f" % (entry.hours_total * entry.task.hourly_rate) }
                    end
                  end
                end
              end
            end
          end

          unless @fixed_cost_tasks.empty?
            h3 "Fixed Cost Projects/Tasks"
            table.table.table_striped.table_condensed do
              col.flag
              col.task
              col.comment
              col.hours
              col.amount
              thead do
                tr do
                  th "Bill?"
                  th "Project/Task"
                  th "Comment"
                  th.text_right "Registered time"
                  th.text_right "Amount"
                end
              end
              tbody do
                @fixed_cost_tasks.keys.each do |task|
                  tr do
                    td { _form_input_checkbox("tasks[]", task.id, true) }
                    td { label task.name, :for => "tasks[]_#{task.id}" }
                    td do
                      input :type =>  :text, :name => "task_#{task.id}_comment",
                            :id => "tasks_#{task.id}_comment", :value => task.name
                    end
                    td.text_right { "%.2fh" % @fixed_cost_tasks[task] }
                    td.text_right { task.fixed_cost }
                  end
                end
              end
            end
          end

          div.form_actions do
            button.btn.btn_primary "Create invoice", :type => :submit,
              :name => "create", :value => "Create invoice",
              :disabled => @none_found
            button.btn "Cancel", :type => :submit,
              :name => "cancel", :value => "Cancel"
          end
        end
      end
    end
  end

  # Form for editing the company information stored in Models::CompanyInfo.
  def company_form
    header.page_header do
      h1 do
        text! "Company Information"
        small @company.name
      end
    end
    div.alert.alert_error.alert_block do
      button.close(:type => "button", "data-dismiss" => "alert") { "&times;" }
      h4 "There were #{@errors.count} errors in the form!"
      ul do
        @errors.each do |attrib, msg|
          li "#{attrib.to_s.capitalize} #{msg}"
        end
      end
    end if @errors
    div.alert.alert_info do
      text! " Viewing revision #{@company.revision}, " +
            " last update at #{@company.updated_at}."
      if @company.original.present?
        a.btn "» View previous revision",
          :href => R(Company, :revision => @company.original.revision)
      end
    end
    div.alert.alert_block do
      button.close(:type => "button", "data-dismiss" => "alert") { "&times;" }
      h4 "Warning!"
      text! "This company information is already associated with some invoices! "
      br
      text! "Only make changes if you know what you are doing!"
    end if @history_warn
    form.form_horizontal.form_condensed :action => R(Company, :revision => @company.revision),
      :method => :post do
      _form_input_with_label("Name", "name", :text)
      _form_input_with_label("Contact name", "contact_name", :text)
      _form_input_with_label("Street address", "address_street", :text)
      _form_input_with_label("Postal code", "address_postal_code", :text)
      _form_input_with_label("City/town", "address_city", :text)
      _form_input_with_label("Phone number", "phone", :tel)
      _form_input_with_label("Cellular number", "cell", :tel)
      _form_input_with_label("Email address", "email", :email)
      _form_input_with_label("Web address", "website", :url)

      h3 "Corporate information"
      _form_input_with_label("Chamber number", "chamber", :text)
      _form_input_with_label("VAT number", "vatno", :text)

      h3 "Bank information"
      _form_input_with_label("Name", "bank_name", :text)
      _form_input_with_label("Identification code", "bank_bic", :text)
      _form_input_with_label("Account holder", "accountname", :text)
      _form_input_with_label("Account number", "accountno", :text)
      _form_input_with_label("Intl. account number", "accountiban", :text)

      div.form_actions do
        button.btn.btn_primary "Update", :type => "submit",
          :name => "update", :value => "Update"
        button.tbn "Reset", :type => :reset, :name => "reset",
          :value => "Reset"
      end
    end
  end

  ###############
  # Partial views
  #
  private

  # Partial view that generates the menu.
  def _menu
    nav.navbar.navbar_fixed_top do
      div.navbar_inner do
        div.container do
          a.brand(:href => R(Index)) { "Stop… Camping Time!" }
          ul.nav do
            [["Overview", Index],
             ["Timeline", Timeline],
             ["Customers", Customers],
             ["Invoices", Invoices],
             ["Company", Company]].each { |label, ctrl| _menu_link(label, ctrl) }
          end
        end
      end
    end
  end

  # Partial view that generates the menu link and determines the active
  # menu item.
  def _menu_link(label, ctrl)
    # FIXME: dirty hack?
    if self.class.to_s.match(/^#{ctrl.to_s}/)
      li.active { a label, :href => R(ctrl) }
    else
      li { a label, :href => R(ctrl) }
    end
  end

  # Partial view that generates a list of _invoices_.
  def _invoice_list(invoices)
    if invoices.empty?
      p "None found!"
    else
      table.table.table_striped.table_condensed do
        col.number
        col.date
        col.period
        col.amount
        col.flag
        thead do
          tr do
            th "Number"
            th "Date"
            th "Period"
            th.text_right "Amount"
            th "Paid?"
          end
        end
        tbody do
          invoices.each do |invoice|
            due_class = invoice.past_due? ? "warning" : ""
            due_class = "error" if invoice.way_past_due?
            tr(:class => due_class) do
              td do
                a invoice.number,
                  :href => R(CustomersNInvoicesX,
                             invoice.customer.id, invoice.number)
              end
              td { invoice.created_at.to_formatted_s(:date_only) }
              td { _format_period(invoice.period) }
              td.text_right { "€ %.2f" % invoice.total_amount }
              td do
                i(:class => "icon-ok") if invoice.paid?
              end
            end
          end
        end
      end
    end
  end

  # Partial view for formatting the _period_ of an invoice.
  def _format_period(period)
    period = period.map { |m| m.to_formatted_s(:month_and_year) }.uniq
    case period.length
    when 1
      period.first
    when 2
      period.join("–")
    end
  end

  # Partial view that generates a form input with the given _label_name_,
  # _type_ and _placeholder_ text.
  #
  # The _html_options_ should be a Hash of options that are usually passed
  # on as arguments to a Markaby/Mab tag.
  def _form_input(input_name, type, placeholder, html_options={})
    html_options.merge!(:type => type, :name => input_name,
                        :id => input_name, :value => @input[input_name],
                        :placeholder => placeholder)
    input(html_options)
  end

  # Partial view that generates a form label with the given _label_name_
  # and a form input with the given _input_name_ and _type_, such that the
  # label is linked to the input.
  #
  # The _html_options_ should be a Hash of options that are usually passed
  # on as arguments to a Markaby/Mab input tag (see #_form_input).
  def _form_input_with_label(label_name, input_name, type, html_options={})
    div.control_group do
      label.control_label label_name, :for => input_name
      div.controls do
        _form_input(input_name, type, label_name, html_options)
      end
    end
  end

  # Partial view that generates a form radio button with the given _name_
  # and _value_.
  # Whether it is initially selected is determined by the _default_ flag.
  # Additional options can be passed via the collection _opts_.
  def _form_input_radio(name, value, default=false, *opts)
    input_val = @input[name]
    if input_val == value or (input_val.blank? and default)
      input({:type => "radio", :id => "#{name}_#{value}",
             :name => name, :value => value, :checked => true}, *opts)
    else
      input({:type => "radio", :id => "#{name}_#{value}",
             :name => name, :value => value}, *opts)
    end
  end

  # Partial view that generates a form checkbox with the given _name_ and
  # _value_.
  # Whether it is initially checked is determined by the _default_ flag.
  # Additional options can be passed via the collection _opts_.
  def _form_input_checkbox(name, value=true, default=false, *opts)
    if @input[name] == value or default
      input({:type => "checkbox", :id => "#{name}_#{value}", :name => name,
             :value => value, :checked => true}, *opts)
    else
      input({:type => "checkbox", :id => "#{name}_#{value}", :name => name,
             :value => value}, *opts)
    end
  end

  # Partial view that generates a select element for a form with a field
  # (and ID) _name_ and list of _opts_list_.
  #
  # The option list is an Array of a 2-valued array containg a value label
  # and a human readable description for the value.
  #
  # The _html_options_ should be a Hash of options that are usually passed
  # on as arguments to a Markaby/Mab tag.
  def _form_select(name, opts_list, html_options={})
    if opts_list.blank?
      html_options.merge!(:name => name, :id => name, :disabled => true)
      select(html_options) do
        option "None found", :value => "none", :selected => true
      end
    else
      html_options.merge!(:name => name, :id => name)
      select(html_options) do
        opts_list.sort_by { |o| o.last }.each do |opt_val, opt_str|
          if @input[name] == opt_val
            option opt_str, :value => opt_val, :selected => true
          else
            option opt_str, :value => opt_val
          end
        end
      end
    end
  end

  # Partial view similar to Views#_form_select that generates a select element
  # for a form with a field (and ID) _name_ and hash of _opts_.
  # The hash _opts_ represents a subdivision of the options, where the key
  # is the name of the subdivision and the value the options list as in
  # Views#_form_select.
  #
  # The option list is an Hash of Strings mapping to an Array of a 2-valued
  # array containg a value label and a human readable description for the
  # value.
  #
  # The _html_options_ should be a Hash of options that are usually passed
  # on as arguments to a Markaby/Mab tag.
  def _form_select_nested(name, opts, html_options={})
    if opts.blank?
      html_options.merge!(:name => name, :id => name, :disabled => true)
      select(html_options) do
        option "None found", :value => "none", :selected => true
      end
    else
      html_options.merge!(:name => name, :id => name)
      select(html_options) do
        opts.keys.sort.each do |key|
          option("— #{key} —", {:disabled => true})
          opts[key].sort_by { |o| o.last }.each do |opt_val, opt_str|
            if @input[name] == opt_val
              option(opt_str, {:value => opt_val, :selected => true})
            else
              option(opt_str, {:value => opt_val})
            end
          end
        end
      end
    end
  end

end # module StopTime::Views<|MERGE_RESOLUTION|>--- conflicted
+++ resolved
@@ -1860,21 +1860,12 @@
             _form_input("fixed_cost", :number, "Fixed cost", :class => "input-small")
           end
         end
-<<<<<<< HEAD
-        li do
-          _form_input_with_label("VAT rate", "vat_rate", :text)
-        end
-        if @task.billed?
-          li do
-            label "Billed in invoice"
-=======
       end
       _form_input_with_label("VAT rate", "vat_rate", :number, :class => "input-small")
       if @task.billed?
         div.control_group do
           label.control_label "Billed in invoice"
           div.controls do
->>>>>>> 2e86eb8b
             a @task.invoice.number,
               :href => R(CustomersNInvoicesX, @customer.id, @task.invoice.number)
           end
@@ -2040,34 +2031,6 @@
               td.text_right { "€ %.2f" % (subtotal + vattotal) }
             end
           end
-<<<<<<< HEAD
-        end unless task.fixed_cost?
-      end
-      vattotal = 0.0
-      if @company.vatno.present?
-        tr.total do
-          td { i "Sub-total" }
-          td ""
-          td ""
-          td.right { "€ %.2f" % subtotal }
-        end
-        @vat.keys.sort.each do |rate|
-          vattotal += @vat[rate]
-          tr do
-            td { i "VAT %d%%" % rate }
-            td ""
-            td ""
-            td.right { "€ %.2f" % @vat[rate] }
-          end
-        end
-      end
-      tr.total do
-        td { b "Total" }
-        td ""
-        td ""
-        td.right { "€ %.2f" % (subtotal + vattotal) }
-      end
-=======
         end
 
         div.btn_group do
@@ -2079,7 +2042,6 @@
             :href => R(Company, :revision => @company.revision)
         end
       end
->>>>>>> 2e86eb8b
     end
   end
 
