--- conflicted
+++ resolved
@@ -1225,20 +1225,9 @@
                   a summary[0].present ? summary[0] : task.name,
                     :href => R(CustomersNTasksN, customer.id, task.id)
                 end
-<<<<<<< HEAD
                 summary = task.summary
                 td.right { "%.2fh" % summary[0] }
                 td.right { "€ %.2f" % summary[2] }
-=======
-                case task.type
-                when "fixed_rate"
-                  td ""
-                  td.right { "€ %.2f" % summary[3] }
-                when "hourly_rate"
-                  td.right { "%.2fh" % summary[1] }
-                  td.right { "€ %.2f" % summary[3] }
-                end
->>>>>>> 351753b4
               end
             end
           end
@@ -1574,15 +1563,10 @@
       subtotal = 0.0
       @tasks.each do |task, line|
         tr do
-<<<<<<< HEAD
-          td { task }
+          td { task.comment_or_name }
           if line[1].nil?
             # FIXME: information of time spent is available in the summary
             # but show it?
-=======
-          td { task.comment_or_name }
-          if line[1].nil?
->>>>>>> 351753b4
             td.right "–"
             td.right "–"
           else
